[package]
name = "fid-rs"
version = "0.1.2-alpha.0"
authors = ["Sho Nakatani <lay.sakura@gmail.com>"]
description = "High performance FID (Fully Indexable Dictionary) library"
readme = "README.md"
license = "MIT OR Apache-2.0"
repository = "https://github.com/laysakura/fid-rs"
homepage = "https://github.com/laysakura/fid-rs"
keywords = ["fid", "succinct-bit-vector"] # up to 5 keywords, each keyword should have <= 20 chars
categories = ["compression", "data-structures"]
edition = "2018"

[dependencies]
# Rayon is an optional feature, which is enabled by default.
# It is used to crate the Chunks collection in parallel.
rayon = { version = "1.5", optional = true }
# Serde is another optional feature, which can be enabled by setting `serde` feature.
# It is used to serialize and deserialize the FID structure.
serde = { version = "1.0", optional = true, features = ["derive"] }
mem_dbg = {version = "0.1.4", optional = true}

[dev-dependencies]
criterion = "0.5"
rand = "0.8"

[[bench]]
name = "bench"
<<<<<<< HEAD
harness = false
=======
harness = false

[package.metadata.release]
tag-prefix = "v"
pre-release-hook = ["emacs", "CHANGELOG.md"]  # Finally, I found this hook so effective!!
disable-publish = true

[features]
default = ["rayon"]
>>>>>>> 70e69cfd
<|MERGE_RESOLUTION|>--- conflicted
+++ resolved
@@ -24,18 +24,9 @@
 criterion = "0.5"
 rand = "0.8"
 
+[features]
+default = ["rayon"]
+
 [[bench]]
 name = "bench"
-<<<<<<< HEAD
-harness = false
-=======
-harness = false
-
-[package.metadata.release]
-tag-prefix = "v"
-pre-release-hook = ["emacs", "CHANGELOG.md"]  # Finally, I found this hook so effective!!
-disable-publish = true
-
-[features]
-default = ["rayon"]
->>>>>>> 70e69cfd
+harness = false